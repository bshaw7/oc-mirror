package bundle

import (
	"context"
	"crypto/tls"
	"crypto/x509"
	"encoding/json"
	"fmt"
	"io/ioutil"
	"net/http"
	"net/url"
	"os"

	semver "github.com/blang/semver/v4"
	"github.com/google/uuid"
	"github.com/openshift/oc/pkg/cli/admin/release"
	"github.com/sirupsen/logrus"
	"k8s.io/cli-runtime/pkg/genericclioptions"

	"github.com/RedHatGov/bundle/pkg/config/v1alpha1"
)

// import(
//   "github.com/openshift/cluster-version-operator/pkg/cincinnati"
// )

<<<<<<< HEAD
// Define interface and var for http client to support testing
type HTTPClient interface {
	Do(req *http.Request) (*http.Response, error)
}

var (
	HClient HTTPClient
=======
const (
	UpdateUrl string = "https://api.openshift.com/api/upgrades_info/v1/graph"
>>>>>>> cdf4b5ee
)

// This file is for managing OCP release related tasks

const updateUrl string = "https://api.openshift.com/api/upgrades_info/v1/graph"

func getTLSConfig() (*tls.Config, error) {
	certPool, err := x509.SystemCertPool()
	if err != nil {
		return nil, err
	}

	config := &tls.Config{
		RootCAs: certPool,
	}

	return config, nil
}

func newClient() (Client, *url.URL, error) {
	upstream, err := url.Parse(updateUrl)
	if err != nil {
		return Client{}, nil, err
	}

	// This needs to handle user input at some point.
	var proxy *url.URL

	tls, err := getTLSConfig()
	if err != nil {
		return Client{}, nil, err
	}
	return NewClient(uuid.New(), proxy, tls), upstream, nil
}

// Next calculate the upgrade path from the current version to the channel's latest
func calculateUpgradePath(ch v1alpha1.ReleaseChannel, v semver.Version) (Update, []Update, error) {

	client, upstream, err := newClient()
	if err != nil {
		return Update{}, nil, err
	}

	ctx := context.Background()

	// Does not currently handle arch selection
	arch := "x86_64"

	channel := ch.Name

	upgrade, upgrades, err := client.GetUpdates(ctx, upstream, arch, channel, v)
	if err != nil {
		return Update{}, nil, err
	}

	return upgrade, upgrades, nil
	//	// get latest channel version dowloaded

	//	// output a channel (struct) with the upgrade versions needed
	//
}

//func downloadRelease(c channel) error {
//	// Download the referneced versions by channel
//}
func GetLatestVersion(ch v1alpha1.ReleaseChannel) (Update, error) {

	client, upstream, err := newClient()
	if err != nil {
		return Update{}, err
	}

	ctx := context.Background()

	// Does not currently handle arch selection
	arch := "x86_64"

	channel := ch.Name

	latest, err := client.GetChannelLatest(ctx, upstream, arch, channel)
	if err != nil {
		return Update{}, err
	}
	upgrade, _, err := client.GetUpdates(ctx, upstream, arch, channel, latest)
	if err != nil {
		return Update{}, err
	}

	return upgrade, err
	//	// get latest channel version dowloaded

	//	// output a channel (struct) with the upgrade versions needed
	//
}

func (c Client) GetChannelLatest(ctx context.Context, uri *url.URL, arch string, channel string) (semver.Version, error) {
	var latest Update
	transport := http.Transport{}
	// Prepare parametrized cincinnati query.
	queryParams := uri.Query()
	//queryParams.Add("arch", arch)
	queryParams.Add("channel", channel)
	queryParams.Add("id", c.id.String())
	uri.RawQuery = queryParams.Encode()

	// Download the update graph.
	req, err := http.NewRequest("GET", uri.String(), nil)
	if err != nil {
		return latest.Version, &Error{Reason: "InvalidRequest", Message: err.Error(), cause: err}
	}
	req.Header.Add("Accept", GraphMediaType)
	if c.tlsConfig != nil {
		transport.TLSClientConfig = c.tlsConfig
	}

	if c.proxyURL != nil {
		transport.Proxy = http.ProxyURL(c.proxyURL)
	}

	HClient = &http.Client{Transport: &transport}
	timeoutCtx, cancel := context.WithTimeout(ctx, getUpdatesTimeout)
	defer cancel()
	resp, err := HClient.Do(req.WithContext(timeoutCtx))
	if err != nil {
		return latest.Version, &Error{Reason: "RemoteFailed", Message: err.Error(), cause: err}
	}
	defer resp.Body.Close()

	if resp.StatusCode != http.StatusOK {
		return latest.Version, &Error{Reason: "ResponseFailed", Message: fmt.Sprintf("unexpected HTTP status: %s", resp.Status)}
	}

	// Parse the graph.
	body, err := ioutil.ReadAll(resp.Body)
	if err != nil {
		return latest.Version, &Error{Reason: "ResponseFailed", Message: err.Error(), cause: err}
	}

	var graph graph
	if err = json.Unmarshal(body, &graph); err != nil {
		return latest.Version, &Error{Reason: "ResponseInvalid", Message: err.Error(), cause: err}
	}

	// Find the current version within the graph.
	Vers := []semver.Version{}
	for _, node := range graph.Nodes {

		Vers = append(Vers, node.Version)
	}

	semver.Sort(Vers)
	new := Vers[len(Vers)-1]

	return new, err
}

func downloadMirror(i string, rootDir string) error {
	stream := genericclioptions.IOStreams{
		In:     os.Stdin,
		Out:    os.Stdout,
		ErrOut: os.Stderr,
	}
	opts := release.NewMirrorOptions(stream)

	opts.From = i
	opts.ToDir = rootDir

	if err := opts.Run(); err != nil {
		return err
	}
	return nil

}

// TODO: refactor this into functions for when no past mirrors exist vs. do exist.
func GetReleases(i *v1alpha1.PastMirror, c v1alpha1.ImageSetConfiguration, rootDir string) error {

	// First check for metadata
	if i.Sequence == 0 {
		// For each channel in the config file
		for _, ch := range c.Mirror.OCP.Channels {
			// Check for specific version declarations
			if ch.Versions != nil {
				// for each specific version
				for _, v := range ch.Versions {

					// Convert the string to a semver
					ver, err := semver.Parse(v)

					if err != nil {
						return err
					}

					// This dumps the available upgrades from the last downloaded version
					requested, _, err := calculateUpgradePath(ch, ver)
					if err != nil {
						return fmt.Errorf("failed to get upgrade graph: %v", err)
					}

					logrus.Infof("requested: %v", requested.Version)
					err = downloadMirror(requested.Image, rootDir)
					if err != nil {
						return err
					}
					logrus.Infof("Channel Latest version %v", requested.Version)

					/* Select the requested version from the available versions
					for _, d := range neededVersions {
						logrus.Infof("Available Release Version: %v \n Requested Version: %o", d.Version, rs)
						if d.Version.Equals(rs) {
							logrus.Infof("Image to download: %v", d.Image)
							err := downloadMirror(d.Image)
							if err != nil {
								logrus.Errorln(err)
							}
							logrus.Infof("Image to download: %v", d.Image)
							break
						}
					} */

					// download the selected version

					logrus.Infof("Current Object: %v", v)
					//logrus.Infof("Next-Versions: %v", neededVersions.)
					//nv = append(nv, neededVersions)
				}
			} else {
				// If no version was specified from the channel, then get the latest release
				latest, err := GetLatestVersion(ch)
				if err != nil {
					logrus.Errorln(err)
					return err
				}
				logrus.Infof("Image to download: %v", latest.Image)
				// Download the release
				err = downloadMirror(latest.Image, rootDir)
				if err != nil {
					logrus.Errorln(err)
				}
				logrus.Infof("Channel Latest version %v", latest.Version)
			}
		}
	} else {
		for _, ch := range c.Mirror.OCP.Channels {
			// Check for specific version declarations
			if ch.Versions != nil {
				// for each specific version
				for _, v := range ch.Versions {

					// Convert the string to a semver
					ver, err := semver.Parse(v)

					if err != nil {
						return err
					}

					// This dumps the available upgrades from the last downloaded version
					requested, _, err := calculateUpgradePath(ch, ver)
					if err != nil {
						return fmt.Errorf("failed to get upgrade graph: %v", err)
					}

					logrus.Infof("requested: %v", requested.Version)
					err = downloadMirror(requested.Image, rootDir)
					if err != nil {
						return err
					}
					logrus.Infof("Channel Latest version %v", requested.Version)

					/* Select the requested version from the available versions
					for _, d := range neededVersions {
						logrus.Infof("Available Release Version: %v \n Requested Version: %o", d.Version, rs)
						if d.Version.Equals(rs) {
							logrus.Infof("Image to download: %v", d.Image)
							err := downloadMirror(d.Image)
							if err != nil {
								logrus.Errorln(err)
							}
							logrus.Infof("Image to download: %v", d.Image)
							break
						}
					} */

					// download the selected version

					logrus.Infof("Current Object: %v", v)
					//logrus.Infof("Next-Versions: %v", neededVersions.)
					//nv = append(nv, neededVersions
				}
			}
		}
	}

	// Add OCP Releases to metadata
	i.Mirror.OCP = c.Mirror.OCP

	return nil
	// Download each referenced version from
	//downloadRelease(nv)

}<|MERGE_RESOLUTION|>--- conflicted
+++ resolved
@@ -24,7 +24,7 @@
 //   "github.com/openshift/cluster-version-operator/pkg/cincinnati"
 // )
 
-<<<<<<< HEAD
+
 // Define interface and var for http client to support testing
 type HTTPClient interface {
 	Do(req *http.Request) (*http.Response, error)
@@ -32,15 +32,12 @@
 
 var (
 	HClient HTTPClient
-=======
+)
+
 const (
 	UpdateUrl string = "https://api.openshift.com/api/upgrades_info/v1/graph"
->>>>>>> cdf4b5ee
+
 )
-
-// This file is for managing OCP release related tasks
-
-const updateUrl string = "https://api.openshift.com/api/upgrades_info/v1/graph"
 
 func getTLSConfig() (*tls.Config, error) {
 	certPool, err := x509.SystemCertPool()
@@ -56,7 +53,7 @@
 }
 
 func newClient() (Client, *url.URL, error) {
-	upstream, err := url.Parse(updateUrl)
+	upstream, err := url.Parse(UpdateUrl)
 	if err != nil {
 		return Client{}, nil, err
 	}
